/**
 * Preference Context Provider
 * 
 * 사용자 설정을 전역적으로 관리하는 React Context입니다.
 * 설정 상태, API 통신, 디바운싱된 자동 저장 기능을 제공합니다.
 * 
 * 사용법:
 * - App.jsx에서 <PreferenceProvider>로 앱을 감싸기
 * - 컴포넌트에서 usePreference() 훅 사용
 */

import React, { createContext, useContext, useReducer, useCallback, useEffect, useRef } from 'react'
import { toast } from 'sonner'
import apiClient, { 
  getUserPreferences, 
  saveUserPreferences, 
  createUserPreferences 
} from '@/lib/apiClient.js'
import { 
  saveSettingsToLocalStorage,
  loadSettingsFromLocalStorage,
  clearSettingsFromLocalStorage,
  checkLocalStorageAvailability
} from '@/utils/localStorageUtils'
import {
  mapUserSettingsToBackend,
  mapBackendToUserSettings,
  compareTimestamps
} from '@/utils/preferenceModelMapper.js'
import {
  analyzeSettingsConflict,
  generateConflictResolution,
  formatConflictMessage,
  CONFLICT_TYPES,
  CONFLICT_SEVERITY
} from '@/utils/dataComparisonUtils.js'
import {
  comprehensiveLWW,
  strictTimestampLWW,
  fieldLevelLWW,
  smartMergeStrategy,
  LWW_STRATEGIES,
  CONFIDENCE_LEVELS
} from '@/utils/lastWriteWinsUtils.js'
import {
  logInfo as logInfoUtil,
  logError as logErrorUtil,
<<<<<<< HEAD
  logDebug,
=======
>>>>>>> e66afc9c
  logSyncStart,
  logSyncSuccess,
  logSyncError
} from '@/utils/loggingUtils.js'
import {
  createBackgroundSync,
  SYNC_STRATEGIES,
  SYNC_STATES,
  getNetworkInfo
} from '@/utils/backgroundSyncUtils.js'

// ================================
// 초기 상태 정의 (런타임 환경변수 주입)
// ================================

// 브라우저 런타임에 엔트리포인트가 생성한 window.__RUNTIME_CONFIG__에서 DB 접속 기본값을 읽습니다.
// 서버 빌드/정적 배포에서도 안전하도록 방어적 접근을 사용합니다.
const runtimeConfig = typeof window !== 'undefined' && window.__RUNTIME_CONFIG__ ? window.__RUNTIME_CONFIG__ : {}
const runtimeDbDefaults = {
  host: runtimeConfig.DB_HOST || '',
  port: (() => {
    const p = parseInt(runtimeConfig.DB_PORT, 10)
    return Number.isFinite(p) ? p : 5432
  })(),
  user: runtimeConfig.DB_USER || 'postgres',
  password: runtimeConfig.DB_PASSWORD || '',
  dbname: runtimeConfig.DB_NAME || 'postgres',
  table: 'summary'
}

const defaultSettings = {
  // ================================
  // PRD 호환 userSettings 구조 
  // ================================
  
  preferences: {
    // 기존 dashboardSettings와 호환
    dashboard: {
      selectedPegs: [],
      defaultNe: '',
      defaultCellId: '',
      autoRefreshInterval: 30, // 초 단위
      chartStyle: 'line',
      showLegend: true,
      showGrid: true,
      theme: 'light'
    },
    // 기존 statisticsSettings와 호환
    charts: {
      defaultDateRange: 7, // 일 단위
      comparisonEnabled: true,
      showDelta: true,
      showRsd: true,
      chartType: 'bar',
      decimalPlaces: 2,
      autoAnalysis: false
    },
    // 필터링 및 표시 설정
    filters: {
      dateFormat: 'YYYY-MM-DD',
      numberFormat: 'comma',
      language: 'ko',
      timezone: 'Asia/Seoul'
    }
  },
  
  pegConfigurations: [
    // PEG 설정 배열 (초기값 비어있음, 사용자가 추가)
    // 예시 구조:
    // {
    //   id: 'availability_001',
    //   name: 'Availability',
    //   enabled: true,
    //   parameters: { threshold: 95, unit: '%' },
    //   dependencies: []
    // }
  ],
  
  statisticsConfigurations: [
    // Statistics 설정 배열 (초기값 비어있음, 사용자가 추가)
    // 예시 구조:
    // {
    //   id: 'rrc_stats_001', 
    //   name: 'RRC Statistics',
    //   enabled: true,
    //   parameters: { aggregation: 'avg', period: 'daily' },
    //   dependencies: []
    // }
  ],

  // ================================
  // 기존 설정들 (하위 호환성)
  // ================================
  
  dashboardSettings: {
    selectedPegs: [],
    defaultNe: '',
    defaultCellId: '',
    autoRefreshInterval: 30, // 초 단위
    chartStyle: 'line',
    showLegend: true,
    showGrid: true,
    theme: 'light'
  },
  statisticsSettings: {
    defaultDateRange: 7, // 일 단위
    comparisonEnabled: true,
    showDelta: true,
    showRsd: true,
    defaultPegs: ['availability', 'rrc'],
    chartType: 'bar',
    decimalPlaces: 2,
    autoAnalysis: false
  },
  databaseSettings: {
    // 런타임 설정이 제공되면 이를 기본값으로 사용합니다.
    host: runtimeDbDefaults.host,
    port: runtimeDbDefaults.port,
    user: runtimeDbDefaults.user,
    password: runtimeDbDefaults.password,
    dbname: runtimeDbDefaults.dbname,
    table: runtimeDbDefaults.table
  },
  notificationSettings: {
    enableToasts: true,
    enableSounds: false,
    saveNotification: true,
    errorNotification: true
  },
  generalSettings: {
    language: 'ko',
    timezone: 'Asia/Seoul',
    dateFormat: 'YYYY-MM-DD',
    numberFormat: 'comma'
  }
}

const initialState = {
  // 설정 데이터
  settings: defaultSettings,
  // UI 상태
  loading: false,
  saving: false,
  error: null,
  lastSaved: null,
  hasUnsavedChanges: false,
  // 메타데이터 (PRD 요구사항 추가)
  userId: 'default',
  initialized: false,
  lastModified: null,
  version: 1,
  // LocalStorage 상태
  localStorageAvailable: true,
  syncStatus: 'idle', // 'idle', 'syncing', 'error', 'offline'
  // Task 8.2: 충돌 분석 상태
  conflictAnalysis: null,
  conflictResolution: null,
  hasActiveConflict: false,
  lastConflictCheck: null,
  // Task 8.4: 백그라운드 동기화 상태
  backgroundSync: {
    enabled: false,
    strategy: SYNC_STRATEGIES.HYBRID,
    state: SYNC_STATES.IDLE,
    lastSyncTime: null,
    retryCount: 0,
    isOnline: true,
    networkInfo: null
  }
}

// ================================
// Reducer 정의
// ================================

const preferenceReducer = (state, action) => {
  switch (action.type) {
    case 'SET_LOADING':
      return {
        ...state,
        loading: action.payload,
        error: action.payload ? null : state.error
      }

    case 'SET_SAVING':
      return {
        ...state,
        saving: action.payload
      }

    case 'SET_ERROR':
      return {
        ...state,
        error: action.payload,
        loading: false,
        saving: false
      }

    case 'SET_SETTINGS':
      return {
        ...state,
        settings: action.payload,
        error: null,
        initialized: true,
        hasUnsavedChanges: false
      }

    case 'UPDATE_SETTINGS':
      return {
        ...state,
        settings: {
          ...state.settings,
          ...action.payload
        },
        hasUnsavedChanges: true
      }

    case 'SAVE_SUCCESS':
      return {
        ...state,
        saving: false,
        error: null,
        lastSaved: new Date(),
        hasUnsavedChanges: false
      }

    case 'RESET_SETTINGS':
      return {
        ...state,
        settings: defaultSettings,
        hasUnsavedChanges: true,
        lastModified: new Date().toISOString(),
        version: state.version + 1
      }

    case 'SET_SYNC_STATUS':
      return {
        ...state,
        syncStatus: action.payload
      }

    case 'SET_LOCAL_STORAGE_STATUS':
      return {
        ...state,
        localStorageAvailable: action.payload
      }

    // Task 8.2: 충돌 분석 관련 액션들
    case 'SET_CONFLICT_ANALYSIS':
      return {
        ...state,
        conflictAnalysis: action.payload,
        hasActiveConflict: action.payload?.hasConflict || false,
        lastConflictCheck: new Date().toISOString()
      }

    case 'SET_CONFLICT_RESOLUTION':
      return {
        ...state,
        conflictResolution: action.payload
      }

    case 'CLEAR_CONFLICT':
      return {
        ...state,
        conflictAnalysis: null,
        conflictResolution: null,
        hasActiveConflict: false
      }

    // Task 8.4: 백그라운드 동기화 관련 액션들
    case 'SET_BACKGROUND_SYNC_STATE':
      return {
        ...state,
        backgroundSync: {
          ...state.backgroundSync,
          ...action.payload
        }
      }

    case 'ENABLE_BACKGROUND_SYNC':
      return {
        ...state,
        backgroundSync: {
          ...state.backgroundSync,
          enabled: true,
          strategy: action.payload.strategy || state.backgroundSync.strategy
        }
      }

    case 'DISABLE_BACKGROUND_SYNC':
      return {
        ...state,
        backgroundSync: {
          ...state.backgroundSync,
          enabled: false,
          state: SYNC_STATES.IDLE
        }
      }

    case 'UPDATE_NETWORK_INFO':
      return {
        ...state,
        backgroundSync: {
          ...state.backgroundSync,
          isOnline: action.payload.isOnline,
          networkInfo: action.payload.networkInfo
        }
      }

    case 'UPDATE_METADATA':
      return {
        ...state,
        ...action.payload
      }

    default:
      return state
  }
}

// ================================
// Context 생성
// ================================

const PreferenceContext = createContext(null)

// ================================
// Provider 컴포넌트
// ================================

export const PreferenceProvider = ({ children }) => {
  const [state, dispatch] = useReducer(preferenceReducer, initialState)
  const saveTimeoutRef = useRef(null)
  const mountedRef = useRef(true)
  // Task 8.4: 백그라운드 동기화 매니저 레퍼런스
  const backgroundSyncManagerRef = useRef(null)
  const lastChangeDetectionRef = useRef(null)

  // ================================
  // LocalStorage 지속성 상수
  // ================================
  
  const STORAGE_KEY = 'kpi_dashboard_user_settings'
  const STORAGE_VERSION = '1.0.0'

  // ================================
  // 로깅 유틸리티
  // ================================

  const logInfo = useCallback((message, data = null) => {
    logInfoUtil(`[PreferenceContext] ${message}`, data)
  }, [])

  const logError = useCallback((message, error = null) => {
    logErrorUtil(`[PreferenceContext] ${message}`, error)
  }, [])

  // ================================
  // LocalStorage 유틸리티 함수들
  // ================================

  /**
   * LocalStorage에서 설정 로드 (새로운 유틸리티 사용)
   */
  const loadFromLocalStorage = useCallback(() => {
    try {
      const result = loadSettingsFromLocalStorage()
      
      if (!result.status.available) {
        logError('LocalStorage 로드 실패', result.status.errorMessage)
        return null
      }

      if (result.settings) {
        // UserSettings를 기존 설정 구조로 변환
        const convertedSettings = {
          dashboardSettings: result.settings.preferences?.dashboard || {},
          statisticsSettings: result.settings.preferences?.dashboard || {},
          databaseSettings: state.settings.databaseSettings || {},
          notificationSettings: state.settings.notificationSettings || {},
          pegConfigurations: result.settings.pegConfigurations || [],
          statisticsConfigurations: result.settings.statisticsConfigurations || []
        }
        
        logInfo('LocalStorage에서 설정 로드 성공', convertedSettings)
        return convertedSettings
      }

      logInfo('LocalStorage에 저장된 설정이 없습니다')
      return null

    } catch (error) {
      logError('LocalStorage 설정 로드 중 예외 발생', error)
      return null
    }
  }, [logInfo, logError, state.settings])

  /**
   * LocalStorage에 설정 저장 (새로운 유틸리티 사용)
   */
  const saveToLocalStorage = useCallback((settings) => {
    try {
      // 기존 설정을 UserSettings 형식으로 변환
      const userSettings = {
        userId: state.userId || 'default',
        preferences: {
          dashboard: settings.dashboardSettings || {},
          charts: settings.chartSettings || {},
          filters: settings.filterSettings || {}
        },
        pegConfigurations: settings.pegConfigurations || [],
        statisticsConfigurations: settings.statisticsConfigurations || [],
        metadata: {
          version: state.version || 1,
          createdAt: new Date().toISOString(),
          lastModified: new Date().toISOString()
        }
      }

      const result = saveSettingsToLocalStorage(userSettings)
      
      if (!result.available) {
        if (result.error === 'QUOTA_EXCEEDED') {
          if (state.settings.notificationSettings?.errorNotification) {
            toast.error('저장 공간 부족', {
              description: '브라우저 저장 공간이 부족합니다. 캐시를 정리해주세요.',
              duration: 5000,
              action: {
                label: '도움말',
                onClick: () => {
                  toast.info('브라우저 설정에서 저장된 데이터를 정리하거나, 시크릿 모드를 사용해보세요.')
                }
              }
            })
          }
        } else {
          logError('LocalStorage 설정 저장 실패', result.errorMessage)
        }
        return false
      }

      logInfo('LocalStorage에 설정 저장 완료')
      return true

    } catch (error) {
      logError('LocalStorage 설정 저장 중 예외 발생', error)
      return false
    }
  }, [logInfo, logError, state.userId, state.version, state.settings.notificationSettings?.errorNotification])

  /**
   * LocalStorage 설정 제거 (새로운 유틸리티 사용)
   */
  const clearLocalStorage = useCallback(() => {
    try {
      const result = clearSettingsFromLocalStorage()
      
      if (!result.available) {
        logError('LocalStorage 설정 제거 실패', result.errorMessage)
        return false
      }

      logInfo('LocalStorage 설정 제거 완료')
      return true
    } catch (error) {
      logError('LocalStorage 설정 제거 중 예외 발생', error)
      return false
    }
  }, [logInfo, logError])

  // ================================
  // API 통신 함수들
  // ================================

  /**
   * 하이브리드 설정 로드 (LocalStorage 우선, 서버 폴백)
   */
  const loadSettings = useCallback(async () => {
    if (!mountedRef.current) return

    try {
      dispatch({ type: 'SET_LOADING', payload: true })
      logInfo('하이브리드 설정 로드 시작')

      // Task 8.1: Server-First Sync - 서버 우선 초기 로드 구현
      
      // 1. 먼저 서버에서 설정 로드 시도 (Server-First Strategy)
      logInfo('서버 우선 설정 로드 시작')
      
      const serverResponse = await getUserPreferences(state.userId)
      
      if (serverResponse.success && !serverResponse.isNew) {
        // 서버에 설정이 있는 경우
        const serverUserSettings = mapBackendToUserSettings(serverResponse.data)
        
        // 2. LocalStorage에서도 설정 확인
        const localSettings = loadFromLocalStorage()
        
        if (localSettings) {
          // 두 설정 모두 있으면 타임스탬프 비교
          const comparison = compareTimestamps(
            localSettings?.metadata?.lastModified,
            serverUserSettings?.metadata?.lastModified
          )
          
          if (comparison > 0) {
            // 로컬이 더 최신
            logInfo('로컬 설정이 더 최신 - 로컬 설정 적용 후 서버 동기화')
            dispatch({ type: 'SET_SETTINGS', payload: localSettings })
            
            // 백그라운드에서 서버에 업로드
            setTimeout(() => syncWithServer(localSettings), 100)
            
            if (localSettings.notificationSettings?.enableToasts) {
              toast.success('저장된 설정을 복원했습니다')
            }
          } else {
            // 서버가 더 최신 또는 같음
            logInfo('서버 설정이 최신 - 서버 설정 적용')
            dispatch({ type: 'SET_SETTINGS', payload: serverUserSettings })
            saveToLocalStorage(serverUserSettings)
            
            if (serverUserSettings.notificationSettings?.enableToasts) {
              toast.success('서버에서 최신 설정을 불러왔습니다')
            }
          }
        } else {
          // 로컬 설정 없음 - 서버 설정 적용
          logInfo('로컬 설정 없음 - 서버 설정 적용')
          dispatch({ type: 'SET_SETTINGS', payload: serverUserSettings })
          saveToLocalStorage(serverUserSettings)
          
          if (serverUserSettings.notificationSettings?.enableToasts) {
            toast.success('설정을 불러왔습니다')
          }
        }
        
        return
      }
      
      // 3. 서버에 설정이 없는 경우 (신규 사용자)
      logInfo('신규 사용자 - LocalStorage 또는 기본 설정 사용')
      
      const localSettings = loadFromLocalStorage()
      
      if (localSettings) {
        // LocalStorage에 설정이 있으면 사용하고 서버에 업로드
        logInfo('LocalStorage 설정 복원 후 서버 업로드')
        dispatch({ type: 'SET_SETTINGS', payload: localSettings })
        
        // 백그라운드에서 서버에 업로드
        setTimeout(() => syncWithServer(localSettings), 100)
        
        if (localSettings.notificationSettings?.enableToasts) {
          toast.success('저장된 설정을 복원했습니다')
        }
      } else {
        // 완전히 새로운 사용자 - 기본 설정 사용
        logInfo('완전히 새로운 사용자 - 기본 설정 사용')
        dispatch({ type: 'SET_SETTINGS', payload: defaultSettings })
        saveToLocalStorage(defaultSettings)
        
        // 기본 설정을 서버에도 저장
        setTimeout(() => syncWithServer(defaultSettings), 100)
        
        if (defaultSettings.notificationSettings?.enableToasts) {
          toast.info('기본 설정으로 시작합니다')
        }
      }

    } catch (error) {
      logError('설정 로드 실패, 기본값 사용', error)
      
      // 서버 로드 실패 시 기본 설정 사용
      dispatch({ type: 'SET_SETTINGS', payload: defaultSettings })
      saveToLocalStorage(defaultSettings)
      
      if (defaultSettings.notificationSettings?.enableToasts) {
        toast.warning('서버 연결 실패로 기본 설정을 사용합니다')
      }
    } finally {
      dispatch({ type: 'SET_LOADING', payload: false })
    }
  }, [state.userId, loadFromLocalStorage, saveToLocalStorage, logInfo, logError])

  /**
   * 서버와 동기화 (백그라운드)
   */
  const syncWithServer = useCallback(async (localSettings = null) => {
    try {
      logSyncStart('서버와 설정 동기화')
      
      // 1. 서버에서 최신 설정 조회
      const serverResponse = await getUserPreferences(state.userId)
      
      if (!serverResponse.success) {
        logSyncError('서버 설정 조회 실패', serverResponse.error)
        return
      }

      // 2. 신규 사용자인 경우 로컬 설정을 서버에 업로드
      if (serverResponse.isNew) {
        logInfo('신규 사용자 - 로컬 설정을 서버에 업로드')
        
        if (localSettings) {
          const backendData = mapUserSettingsToBackend(localSettings)
          backendData.user_id = state.userId // user_id 확실히 설정
          
          const createResult = await createUserPreferences(backendData)
          if (createResult.success) {
            logSyncSuccess('로컬 설정 서버 업로드 완료')
          } else {
            logSyncError('로컬 설정 서버 업로드 실패', createResult.error)
          }
        }
        return
      }

      // 3. 서버 설정을 userSettings 형태로 변환
      const serverUserSettings = mapBackendToUserSettings(serverResponse.data)
      
      // 4. 로컬 설정이 없으면 서버 설정 적용
      if (!localSettings) {
        logInfo('로컬 설정 없음 - 서버 설정 적용')
        dispatch({ type: 'SET_SETTINGS', payload: serverUserSettings })
        saveToLocalStorage(serverUserSettings)
        
        if (serverUserSettings.notificationSettings?.enableToasts) {
          toast.info('서버에서 설정을 복원했습니다')
        }
        
        logSyncSuccess('서버 설정 적용 완료')
        return
      }

      // 5. Task 8.2: 고급 충돌 분석 수행
      const conflictAnalysis = analyzeSettingsConflict(localSettings, serverUserSettings)
      
      // 충돌 분석 결과를 상태에 저장
      dispatch({ type: 'SET_CONFLICT_ANALYSIS', payload: conflictAnalysis })
      
      logInfo('충돌 분석 완료', {
        conflictType: conflictAnalysis.conflictType,
        severity: conflictAnalysis.severity,
        hasConflict: conflictAnalysis.hasConflict,
        differenceCount: conflictAnalysis.differences.length
      })

      // 충돌이 없는 경우
      if (!conflictAnalysis.hasConflict) {
        logInfo('충돌 없음 - 동기화 불필요')
        logSyncSuccess('설정 동기화 확인 완료')
        return
      }

      // Task 8.3: 고급 LWW 로직 적용
      logInfo('고급 LWW 충돌 해결 시작')

      // 포괄적인 LWW 해결 수행
      const lwwResult = comprehensiveLWW(localSettings, serverUserSettings, conflictAnalysis, LWW_STRATEGIES.HYBRID_METADATA)
      
      // LWW 결과를 상태에 저장
      dispatch({ 
        type: 'SET_CONFLICT_RESOLUTION', 
        payload: {
          ...lwwResult,
          resolvedAt: new Date().toISOString(),
          syncContext: true // syncWithServer에서 실행됨을 표시
        }
      })

      logInfo('LWW 충돌 해결 완료', {
        strategy: lwwResult.strategy,
        action: lwwResult.action,
        confidence: lwwResult.confidence
      })

      // 신뢰도 기반 자동/수동 판단
      if (lwwResult.confidence < CONFIDENCE_LEVELS.MEDIUM) {
        const conflictMessage = formatConflictMessage(conflictAnalysis)
        
        toast.warning(conflictMessage.title, {
          description: `${conflictMessage.message} (신뢰도: ${(lwwResult.confidence * 100).toFixed(1)}%)`,
          duration: 8000,
          action: {
            label: '수동 해결',
            onClick: () => logInfo('수동 해결 필요', { lwwResult, conflictAnalysis })
          }
        })
        
        logSyncError('신뢰도가 낮아 수동 해결 필요', lwwResult.reasoning)
        return
      }

      // 고신뢰도 자동 해결 수행
      try {
        switch (lwwResult.action) {
          case 'apply_local':
            logInfo('LWW 자동 해결: 로컬 설정 우승 → 서버 업로드')
            const backendData = mapUserSettingsToBackend(localSettings)
            const saveResult = await saveUserPreferences(state.userId, backendData)
            
            if (saveResult.success) {
              logSyncSuccess('LWW: 로컬 설정 서버 업로드 완료')
              if (localSettings.notificationSettings?.enableToasts) {
                toast.success('로컬 설정이 서버에 저장되었습니다')
              }
            } else {
              logSyncError('LWW: 로컬 설정 서버 업로드 실패', saveResult.error)
            }
            break

          case 'apply_server':
            logInfo('LWW 자동 해결: 서버 설정 우승 → 로컬 업데이트')
            dispatch({ type: 'SET_SETTINGS', payload: serverUserSettings })
            saveToLocalStorage(serverUserSettings)
            
            if (serverUserSettings.notificationSettings?.enableToasts) {
              toast.success('서버에서 최신 설정을 가져왔습니다')
            }
            
            logSyncSuccess('LWW: 서버 설정 로컬 적용 완료')
            break

          case 'apply_merge':
          case 'apply_merge_with_review':
            if (lwwResult.mergedSettings) {
              logInfo('LWW 자동 해결: 스마트 병합 적용')
              dispatch({ type: 'SET_SETTINGS', payload: lwwResult.mergedSettings })
              saveToLocalStorage(lwwResult.mergedSettings)
              
              // 병합된 설정을 서버에도 저장
              const mergedBackendData = mapUserSettingsToBackend(lwwResult.mergedSettings)
              const mergeSaveResult = await saveUserPreferences(state.userId, mergedBackendData)
              
              if (mergeSaveResult.success) {
                logSyncSuccess('LWW: 병합된 설정 적용 완료')
                if (lwwResult.mergedSettings.notificationSettings?.enableToasts) {
                  toast.success('설정이 지능적으로 병합되었습니다')
                }
              } else {
                logSyncError('LWW: 병합된 설정 서버 저장 실패', mergeSaveResult.error)
              }
            }
            break

          case 'maintain_current':
          default:
            logInfo('LWW 자동 해결: 현재 설정 유지')
            logSyncSuccess('LWW: 현재 설정 유지')
            break
        }

        // 해결 완료 후 충돌 상태 정리 (지연 실행)
        setTimeout(() => {
          dispatch({ type: 'CLEAR_CONFLICT' })
        }, 2000)

      } catch (resolutionError) {
        logSyncError('LWW 자동 해결 실패', resolutionError)
        toast.error('고급 충돌 해결 중 오류가 발생했습니다')
      }
      
    } catch (error) {
      logSyncError('서버 동기화 중 예외 발생', error)
      // 동기화 실패는 조용히 처리하여 사용자 경험 방해하지 않음
    }
  }, [state.userId, saveToLocalStorage, logInfo])

  /**
   * 하이브리드 설정 저장 (LocalStorage + 서버)
   */
  const saveSettings = useCallback(async (settingsToSave = null) => {
    if (!mountedRef.current) return

    const settings = settingsToSave || state.settings

    try {
      dispatch({ type: 'SET_SAVING', payload: true })
      logInfo('하이브리드 설정 저장 시작', settings)

      // 1. 먼저 LocalStorage에 즉시 저장 (빠른 응답)
      const localSaveSuccess = saveToLocalStorage(settings)
      
      if (localSaveSuccess) {
        logInfo('LocalStorage 저장 완료')
      }

      // 2. 서버에도 저장 시도
      try {
<<<<<<< HEAD
        await apiClient.put(`/api/preference/settings?userId=${state.userId}`, {
          dashboardSettings: settings.dashboardSettings || {},
          statisticsSettings: settings.statisticsSettings || {},
          databaseSettings: settings.databaseSettings || {},
          notificationSettings: settings.notificationSettings || {},
          theme: settings.theme || 'light',
          language: settings.language || 'ko'
=======
        await apiClient.put('/api/preferences/self', {
          user_id: state.userId,
          config: {
            ...settings,
            lastModified: new Date().toISOString()
          }
>>>>>>> e66afc9c
        })

        if (!mountedRef.current) return

        dispatch({ type: 'SAVE_SUCCESS' })
        logInfo('서버 저장 완료')

        if (settings.notificationSettings?.saveNotification) {
          toast.success('설정이 저장되었습니다', {
          description: `${new Date().toLocaleTimeString()}에 저장 완료`,
          duration: 3000
        })
        }

      } catch (serverError) {
        // 서버 저장 실패해도 LocalStorage는 성공했으므로 부분 성공
        logError('서버 저장 실패 (LocalStorage는 성공)', serverError)
        
        dispatch({ type: 'SAVE_SUCCESS' }) // LocalStorage 저장은 성공
        
        if (settings.notificationSettings?.errorNotification) {
          toast.warning('오프라인 상태입니다. 설정이 로컬에 저장되었습니다.')
        }
      }

    } catch (error) {
      logError('설정 저장 실패', error)
      dispatch({ type: 'SET_ERROR', payload: '설정 저장에 실패했습니다.' })
      
      if (settings.notificationSettings?.errorNotification) {
        toast.error('설정 저장 실패', {
          description: error.message || '알 수 없는 오류가 발생했습니다',
          duration: 5000,
          action: {
            label: '다시 시도',
            onClick: () => {
              // 자동 재시도 로직은 나중에 구현
              window.location.reload()
            }
          }
        })
      }
    } finally {
      dispatch({ type: 'SET_SAVING', payload: false })
    }
  }, [state.settings, state.userId, saveToLocalStorage, logInfo, logError])

  // ================================
  // 디바운싱된 자동 저장
  // ================================

  const debouncedSave = useCallback((settings) => {
    // 이전 타이머 취소
    if (saveTimeoutRef.current) {
      clearTimeout(saveTimeoutRef.current)
    }

    // 새 타이머 설정 (500ms 지연)
    saveTimeoutRef.current = setTimeout(() => {
      logInfo('디바운싱된 자동 저장 실행')
      saveSettings(settings)
    }, 500)
  }, [saveSettings, logInfo])

  /**
   * 특정 섹션만 로컬 상태로 업데이트(자동 저장 없음)
   * - 수동 저장 UI(저장 버튼)와 같이 사용할 때 씁니다
   */
  const updateSectionLocal = useCallback((sectionKey, sectionSettings) => {
    logInfo(`로컬 섹션 업데이트(자동 저장 없음): ${sectionKey}`, sectionSettings)
    dispatch({
      type: 'UPDATE_SETTINGS',
      payload: {
        [sectionKey]: sectionSettings
      }
    })
  }, [logInfo])

  // ================================
  // 공개 API 함수들
  // ================================

  /**
   * 설정 업데이트 (디바운싱된 자동 저장 포함)
   */
  const updateSettings = useCallback((newSettings) => {
    logInfo('설정 업데이트', newSettings)
    dispatch({ type: 'UPDATE_SETTINGS', payload: newSettings })
    
    // 디바운싱된 자동 저장 트리거
    const updatedSettings = {
      ...state.settings,
      ...newSettings
    }
    debouncedSave(updatedSettings)
  }, [state.settings, debouncedSave, logInfo])

  /**
   * 즉시 저장
   */
  const saveImmediately = useCallback(() => {
    // 디바운싱 타이머 취소
    if (saveTimeoutRef.current) {
      clearTimeout(saveTimeoutRef.current)
      saveTimeoutRef.current = null
    }
    
    logInfo('즉시 저장 실행')
    return saveSettings()
  }, [saveSettings, logInfo])

  /**
   * 설정 초기화 (LocalStorage도 함께)
   */
  const resetSettings = useCallback(() => {
    logInfo('설정 초기화')
    
    // LocalStorage도 초기화
    clearLocalStorage()
    
    dispatch({ type: 'RESET_SETTINGS' })
    debouncedSave(defaultSettings)
    
    if (state.settings.notificationSettings?.enableToasts) {
      toast.info('설정이 초기화되었습니다')
    }
  }, [debouncedSave, clearLocalStorage, state.settings.notificationSettings?.enableToasts, logInfo])

  /**
   * 에러 상태 클리어
   */
  const clearError = useCallback(() => {
    dispatch({ type: 'SET_ERROR', payload: null })
  }, [])

  // ================================
  // 새로운 userSettings 관리 함수들
  // ================================

  /**
   * PEG 설정 추가/업데이트
   */
  const updatePegConfiguration = useCallback((pegId, config) => {
    logInfo('PEG 설정 업데이트', { pegId, config })
    
    const currentPegs = state.settings.pegConfigurations || []
    const existingIndex = currentPegs.findIndex(peg => peg.id === pegId)
    
    let updatedPegs
    if (existingIndex >= 0) {
      // 기존 PEG 업데이트
      updatedPegs = [...currentPegs]
      updatedPegs[existingIndex] = { ...updatedPegs[existingIndex], ...config }
    } else {
      // 새 PEG 추가
      updatedPegs = [...currentPegs, { id: pegId, ...config }]
    }
    
    const newSettings = {
      ...state.settings,
      pegConfigurations: updatedPegs
    }
    
    dispatch({ type: 'UPDATE_SETTINGS', payload: newSettings })
    debouncedSave(newSettings)
  }, [state.settings, debouncedSave, logInfo])

  /**
   * Statistics 설정 추가/업데이트
   */
  const updateStatisticsConfiguration = useCallback((statsId, config) => {
    logInfo('Statistics 설정 업데이트', { statsId, config })
    
    const currentStats = state.settings.statisticsConfigurations || []
    const existingIndex = currentStats.findIndex(stats => stats.id === statsId)
    
    let updatedStats
    if (existingIndex >= 0) {
      // 기존 Statistics 업데이트
      updatedStats = [...currentStats]
      updatedStats[existingIndex] = { ...updatedStats[existingIndex], ...config }
    } else {
      // 새 Statistics 추가
      updatedStats = [...currentStats, { id: statsId, ...config }]
    }
    
    const newSettings = {
      ...state.settings,
      statisticsConfigurations: updatedStats
    }
    
    dispatch({ type: 'UPDATE_SETTINGS', payload: newSettings })
    debouncedSave(newSettings)
  }, [state.settings, debouncedSave, logInfo])

  /**
   * PEG 설정 제거
   */
  const removePegConfiguration = useCallback((pegId) => {
    logInfo('PEG 설정 제거', pegId)
    
    const updatedPegs = state.settings.pegConfigurations?.filter(peg => peg.id !== pegId) || []
    
    const newSettings = {
      ...state.settings,
      pegConfigurations: updatedPegs
    }
    
    dispatch({ type: 'UPDATE_SETTINGS', payload: newSettings })
    debouncedSave(newSettings)
  }, [state.settings, debouncedSave, logInfo])

  /**
   * Statistics 설정 제거
   */
  const removeStatisticsConfiguration = useCallback((statsId) => {
    logInfo('Statistics 설정 제거', statsId)
    
    const updatedStats = state.settings.statisticsConfigurations?.filter(stats => stats.id !== statsId) || []
    
    const newSettings = {
      ...state.settings,
      statisticsConfigurations: updatedStats
    }
    
    dispatch({ type: 'UPDATE_SETTINGS', payload: newSettings })
    debouncedSave(newSettings)
  }, [state.settings, debouncedSave, logInfo])

  // ================================
  // Task 8.2: 고급 충돌 분석 함수들
  // ================================

  /**
   * 수동으로 충돌 분석을 수행합니다
   * @param {Object} customLocalSettings - 선택적 로컬 설정 (기본값: 현재 설정)
   * @returns {Promise<Object>} 충돌 분석 결과
   */
  const performConflictAnalysis = useCallback(async (customLocalSettings = null) => {
    try {
      logInfo('수동 충돌 분석 시작')
      
      const localSettings = customLocalSettings || state.settings
      
      // 서버에서 최신 설정 조회
      const serverResponse = await getUserPreferences(state.userId)
      
      if (!serverResponse.success || serverResponse.isNew) {
        logInfo('서버 설정 없음 - 충돌 없음')
        return {
          conflictType: CONFLICT_TYPES.NO_CONFLICT,
          hasConflict: false,
          message: '서버에 설정이 없어 충돌이 없습니다.'
        }
      }

      const serverUserSettings = mapBackendToUserSettings(serverResponse.data)
      const conflictAnalysis = analyzeSettingsConflict(localSettings, serverUserSettings)
      
      // 상태에 저장
      dispatch({ type: 'SET_CONFLICT_ANALYSIS', payload: conflictAnalysis })
      
      logInfo('수동 충돌 분석 완료', {
        hasConflict: conflictAnalysis.hasConflict,
        conflictType: conflictAnalysis.conflictType,
        severity: conflictAnalysis.severity
      })
      
      return conflictAnalysis

    } catch (error) {
      logError('수동 충돌 분석 실패', error)
      return {
        conflictType: CONFLICT_TYPES.CORRUPTION_DETECTED,
        hasConflict: true,
        error: error.message,
        message: '충돌 분석 중 오류가 발생했습니다.'
      }
    }
  }, [state.settings, state.userId, logInfo, logError])

  /**
   * 충돌 해결을 수동으로 적용합니다
   * @param {string} resolutionAction - 해결 액션 ('apply_local', 'apply_server', 'use_defaults')
   * @returns {Promise<boolean>} 성공 여부
   */
  const applyConflictResolution = useCallback(async (resolutionAction) => {
    try {
      logInfo('충돌 해결 적용 시작', { action: resolutionAction })

      if (!state.conflictAnalysis || !state.conflictAnalysis.hasConflict) {
        logInfo('적용할 충돌이 없습니다')
        return false
      }

      switch (resolutionAction) {
        case 'apply_local':
          // 로컬 설정을 서버에 업로드
          const backendData = mapUserSettingsToBackend(state.settings)
          const saveResult = await saveUserPreferences(state.userId, backendData)
          
          if (saveResult.success) {
            logInfo('로컬 설정 서버 업로드 성공')
            toast.success('로컬 설정이 서버에 저장되었습니다')
          } else {
            throw new Error(saveResult.error)
          }
          break

        case 'apply_server':
          // 서버 설정을 로컬에 적용
          const serverResponse = await getUserPreferences(state.userId)
          if (serverResponse.success && !serverResponse.isNew) {
            const serverUserSettings = mapBackendToUserSettings(serverResponse.data)
            dispatch({ type: 'SET_SETTINGS', payload: serverUserSettings })
            saveToLocalStorage(serverUserSettings)
            
            logInfo('서버 설정 로컬 적용 성공')
            toast.success('서버 설정이 적용되었습니다')
          } else {
            throw new Error('서버 설정을 가져올 수 없습니다')
          }
          break

        case 'use_defaults':
          // 기본 설정 사용
          dispatch({ type: 'SET_SETTINGS', payload: defaultSettings })
          saveToLocalStorage(defaultSettings)
          
          logInfo('기본 설정 적용 성공')
          toast.info('기본 설정으로 초기화되었습니다')
          break

        default:
          throw new Error(`알 수 없는 해결 액션: ${resolutionAction}`)
      }

      // 충돌 상태 정리
      dispatch({ type: 'CLEAR_CONFLICT' })
      
      logInfo('충돌 해결 적용 완료')
      return true

    } catch (error) {
      logError('충돌 해결 적용 실패', error)
      toast.error('충돌 해결 중 오류가 발생했습니다')
      return false
    }
  }, [state.settings, state.userId, state.conflictAnalysis, saveToLocalStorage, logInfo, logError])

  /**
   * 충돌 상태를 수동으로 클리어합니다
   */
  const clearConflictState = useCallback(() => {
    logInfo('충돌 상태 수동 클리어')
    dispatch({ type: 'CLEAR_CONFLICT' })
  }, [logInfo])

  /**
   * 충돌 분석 결과의 상세 정보를 반환합니다
   * @returns {Object|null} 충돌 상세 정보
   */
  const getConflictDetails = useCallback(() => {
    if (!state.conflictAnalysis || !state.conflictAnalysis.hasConflict) {
      return null
    }

    const { conflictAnalysis, conflictResolution } = state
    const conflictMessage = formatConflictMessage(conflictAnalysis)

    return {
      analysis: conflictAnalysis,
      resolution: conflictResolution,
      message: conflictMessage,
      summary: {
        type: conflictAnalysis.conflictType,
        severity: conflictAnalysis.severity,
        differenceCount: conflictAnalysis.differences.length,
        requiresUserInput: conflictResolution?.requiresUserInput || false,
        recommendedAction: conflictResolution?.action || 'unknown'
      }
    }
  }, [state.conflictAnalysis, state.conflictResolution])

  // ================================
  // Task 8.3: 고급 Last Write Wins 함수들
  // ================================

  /**
   * 포괄적인 Last Write Wins 충돌 해결
   * @param {string} strategy - LWW 전략 (기본값: HYBRID_METADATA)
   * @param {Object} customLocalSettings - 선택적 로컬 설정
   * @returns {Promise<Object>} LWW 해결 결과
   */
  const resolveLWWConflict = useCallback(async (strategy = LWW_STRATEGIES.HYBRID_METADATA, customLocalSettings = null) => {
    try {
      logInfo('LWW 충돌 해결 시작', { strategy })

      // 충돌 분석이 없으면 먼저 수행
      let conflictAnalysis = state.conflictAnalysis
      if (!conflictAnalysis) {
        conflictAnalysis = await performConflictAnalysis(customLocalSettings)
      }

      if (!conflictAnalysis.hasConflict) {
        return {
          success: true,
          strategy: 'no_conflict',
          message: '해결할 충돌이 없습니다.'
        }
      }

      const localSettings = customLocalSettings || state.settings

      // 서버에서 최신 설정 조회
      const serverResponse = await getUserPreferences(state.userId)
      if (!serverResponse.success || serverResponse.isNew) {
        return {
          success: false,
          error: '서버 설정을 가져올 수 없습니다.'
        }
      }

      const serverUserSettings = mapBackendToUserSettings(serverResponse.data)

      // 포괄적인 LWW 해결 수행
      const lwwResult = comprehensiveLWW(localSettings, serverUserSettings, conflictAnalysis, strategy)

      // 해결 결과를 상태에 저장
      dispatch({ 
        type: 'SET_CONFLICT_RESOLUTION', 
        payload: {
          ...lwwResult,
          resolvedAt: new Date().toISOString(),
          strategy: lwwResult.strategy
        }
      })

      logInfo('LWW 충돌 해결 완료', {
        strategy: lwwResult.strategy,
        action: lwwResult.action,
        confidence: lwwResult.confidence
      })

      return {
        success: true,
        result: lwwResult
      }

    } catch (error) {
      logError('LWW 충돌 해결 실패', error)
      return {
        success: false,
        error: error.message
      }
    }
  }, [state.conflictAnalysis, state.settings, state.userId, performConflictAnalysis, logInfo, logError])

  /**
   * LWW 결과를 실제 설정에 적용
   * @param {Object} lwwResult - resolveLWWConflict의 결과
   * @returns {Promise<boolean>} 적용 성공 여부
   */
  const applyLWWResolution = useCallback(async (lwwResult) => {
    try {
      logInfo('LWW 해결 결과 적용 시작', { action: lwwResult.action })

      switch (lwwResult.action) {
        case 'apply_local':
          // 로컬 설정을 서버에 업로드
          const backendData = mapUserSettingsToBackend(state.settings)
          const saveResult = await saveUserPreferences(state.userId, backendData)
          
          if (saveResult.success) {
            toast.success('로컬 설정이 서버에 저장되었습니다')
            logInfo('로컬 설정 서버 업로드 성공')
          } else {
            throw new Error(saveResult.error)
          }
          break

        case 'apply_server':
          // 서버 설정을 로컬에 적용
          const serverResponse = await getUserPreferences(state.userId)
          if (serverResponse.success && !serverResponse.isNew) {
            const serverUserSettings = mapBackendToUserSettings(serverResponse.data)
            dispatch({ type: 'SET_SETTINGS', payload: serverUserSettings })
            saveToLocalStorage(serverUserSettings)
            
            toast.success('서버 설정이 적용되었습니다')
            logInfo('서버 설정 로컬 적용 성공')
          } else {
            throw new Error('서버 설정을 가져올 수 없습니다')
          }
          break

        case 'apply_merge':
        case 'apply_merge_with_review':
          // 병합된 설정 적용
          if (lwwResult.mergedSettings) {
            dispatch({ type: 'SET_SETTINGS', payload: lwwResult.mergedSettings })
            saveToLocalStorage(lwwResult.mergedSettings)
            
            // 서버에도 병합된 설정 저장
            const mergedBackendData = mapUserSettingsToBackend(lwwResult.mergedSettings)
            const mergeSaveResult = await saveUserPreferences(state.userId, mergedBackendData)
            
            if (mergeSaveResult.success) {
              toast.success('병합된 설정이 적용되었습니다')
              logInfo('병합된 설정 적용 성공')
            } else {
              logError('병합된 설정 서버 저장 실패', mergeSaveResult.error)
              toast.warning('로컬 적용은 성공했으나 서버 저장에 실패했습니다')
            }
          }
          break

        case 'maintain_current':
          logInfo('현재 설정 유지')
          toast.info('현재 설정을 유지합니다')
          break

        default:
          throw new Error(`알 수 없는 LWW 액션: ${lwwResult.action}`)
      }

      // 충돌 상태 정리
      dispatch({ type: 'CLEAR_CONFLICT' })
      
      logInfo('LWW 해결 결과 적용 완료')
      return true

    } catch (error) {
      logError('LWW 해결 결과 적용 실패', error)
      toast.error('충돌 해결 적용 중 오류가 발생했습니다')
      return false
    }
  }, [state.settings, state.userId, saveToLocalStorage, logInfo, logError])

  /**
   * 자동 LWW 해결 (높은 신뢰도일 때만)
   * @param {string} strategy - LWW 전략
   * @param {number} minConfidence - 최소 신뢰도 (기본값: 0.8)
   * @returns {Promise<Object>} 자동 해결 결과
   */
  const autoResolveLWW = useCallback(async (strategy = LWW_STRATEGIES.HYBRID_METADATA, minConfidence = CONFIDENCE_LEVELS.HIGH) => {
    try {
      logInfo('자동 LWW 해결 시작', { strategy, minConfidence })

      const lwwResult = await resolveLWWConflict(strategy)
      
      if (!lwwResult.success) {
        return lwwResult
      }

      const { result } = lwwResult

      // 신뢰도 확인
      if (result.confidence < minConfidence) {
        logInfo('신뢰도가 낮아 자동 해결 중단', {
          confidence: result.confidence,
          minConfidence
        })
        return {
          success: true,
          autoApplied: false,
          reason: 'low_confidence',
          result,
          message: `신뢰도가 낮아 수동 확인이 필요합니다 (${(result.confidence * 100).toFixed(1)}%)`
        }
      }

      // 자동 적용
      const applied = await applyLWWResolution(result)
      
      return {
        success: true,
        autoApplied: applied,
        result,
        message: applied ? '자동으로 충돌이 해결되었습니다' : '해결은 되었으나 적용에 실패했습니다'
      }

    } catch (error) {
      logError('자동 LWW 해결 실패', error)
      return {
        success: false,
        error: error.message
      }
    }
  }, [resolveLWWConflict, applyLWWResolution, logInfo, logError])

  /**
   * LWW 전략별 미리보기
   * @param {Array} strategies - 테스트할 LWW 전략 배열
   * @returns {Promise<Object>} 전략별 결과 미리보기
   */
  const previewLWWStrategies = useCallback(async (strategies = [LWW_STRATEGIES.STRICT_TIMESTAMP, LWW_STRATEGIES.FIELD_LEVEL_LWW, LWW_STRATEGIES.SMART_MERGE]) => {
    try {
      logInfo('LWW 전략 미리보기 시작', { strategies })

      // 충돌 분석 먼저 수행
      let conflictAnalysis = state.conflictAnalysis
      if (!conflictAnalysis) {
        conflictAnalysis = await performConflictAnalysis()
      }

      if (!conflictAnalysis.hasConflict) {
        return {
          hasConflict: false,
          message: '충돌이 없어 미리보기가 불필요합니다.'
        }
      }

      // 서버 설정 조회
      const serverResponse = await getUserPreferences(state.userId)
      if (!serverResponse.success) {
        throw new Error('서버 설정을 가져올 수 없습니다')
      }

      const serverUserSettings = mapBackendToUserSettings(serverResponse.data)
      const previews = {}

      // 각 전략별 결과 미리보기
      for (const strategy of strategies) {
        const result = comprehensiveLWW(state.settings, serverUserSettings, conflictAnalysis, strategy)
        previews[strategy] = {
          strategy,
          action: result.action,
          confidence: result.confidence,
          reasoning: result.reasoning,
          summary: {
            confidenceLevel: result.confidence >= CONFIDENCE_LEVELS.HIGH ? 'high' : 
                           result.confidence >= CONFIDENCE_LEVELS.MEDIUM ? 'medium' : 'low',
            recommendAutoApply: result.confidence >= CONFIDENCE_LEVELS.HIGH,
            riskLevel: result.confidence >= CONFIDENCE_LEVELS.HIGH ? 'low' : 
                      result.confidence >= CONFIDENCE_LEVELS.MEDIUM ? 'medium' : 'high'
          }
        }
      }

      logInfo('LWW 전략 미리보기 완료', { strategiesCount: strategies.length })

      return {
        hasConflict: true,
        conflictAnalysis,
        previews
      }

    } catch (error) {
      logError('LWW 전략 미리보기 실패', error)
      return {
        error: error.message
      }
    }
  }, [state.conflictAnalysis, state.settings, state.userId, performConflictAnalysis, logInfo, logError])

  // ================================
  // Task 8.4: 백그라운드 동기화 함수들
  // ================================

  /**
   * 백그라운드 동기화 시작
   * @param {string} strategy - 동기화 전략
   * @param {Object} options - 추가 옵션
   */
  const startBackgroundSync = useCallback((strategy = SYNC_STRATEGIES.HYBRID, options = {}) => {
    try {
      logInfo('백그라운드 동기화 시작 요청', { strategy, enabled: state.backgroundSync.enabled })

      if (state.backgroundSync.enabled && backgroundSyncManagerRef.current) {
        logInfo('백그라운드 동기화가 이미 실행 중입니다')
        return
      }

      // 기본 옵션
      const defaultOptions = {
        strategy,
        pollingInterval: 30000,      // 30초
        changeDebounceTime: 2000,    // 2초
        maxRetries: 3,
        enableLogging: true,
        ...options
      }

      // 백그라운드 동기화 매니저 생성
      backgroundSyncManagerRef.current = createBackgroundSync(defaultOptions)

      // 동기화 콜백 함수 (8.1-8.3의 syncWithServer 재사용)
      const syncCallback = async () => {
        logDebug('백그라운드 동기화 콜백 실행')
        return await syncWithServer()
      }

      // 변경 감지 함수
      const changeDetector = async () => {
        if (!mountedRef.current) return false

        const currentSettings = state.settings
        const lastSettings = lastChangeDetectionRef.current

        // 첫 실행이거나 설정이 변경된 경우
        if (!lastSettings || JSON.stringify(currentSettings) !== JSON.stringify(lastSettings)) {
          lastChangeDetectionRef.current = currentSettings
          return true
        }

        return false
      }

      // 상태 변경 콜백
      const stateChangeCallback = (newSyncState, oldSyncState) => {
        dispatch({
          type: 'SET_BACKGROUND_SYNC_STATE',
          payload: {
            state: newSyncState,
            lastSyncTime: newSyncState === SYNC_STATES.SYNCING ? null : new Date().toISOString()
          }
        })

        logDebug('백그라운드 동기화 상태 변경', { from: oldSyncState, to: newSyncState })
      }

      // 동기화 시작
      backgroundSyncManagerRef.current.start(syncCallback, changeDetector, stateChangeCallback)

      // 네트워크 정보 업데이트
      const networkInfo = getNetworkInfo()
      dispatch({
        type: 'UPDATE_NETWORK_INFO',
        payload: {
          isOnline: networkInfo.isOnline,
          networkInfo
        }
      })

      // 상태 업데이트
      dispatch({
        type: 'ENABLE_BACKGROUND_SYNC',
        payload: { strategy }
      })

      logInfo('백그라운드 동기화 시작 완료', { strategy })

    } catch (error) {
      logError('백그라운드 동기화 시작 실패', error)
    }
  }, [state.backgroundSync.enabled, state.settings, syncWithServer, logInfo, logError])

  /**
   * 백그라운드 동기화 중지
   */
  const stopBackgroundSync = useCallback(() => {
    try {
      logInfo('백그라운드 동기화 중지 요청')

      if (backgroundSyncManagerRef.current) {
        backgroundSyncManagerRef.current.stop()
        backgroundSyncManagerRef.current = null
      }

      lastChangeDetectionRef.current = null

      dispatch({ type: 'DISABLE_BACKGROUND_SYNC' })

      logInfo('백그라운드 동기화 중지 완료')

    } catch (error) {
      logError('백그라운드 동기화 중지 실패', error)
    }
  }, [logInfo, logError])

  /**
   * 백그라운드 동기화 전략 변경
   * @param {string} newStrategy - 새로운 전략
   */
  const changeBackgroundSyncStrategy = useCallback((newStrategy) => {
    try {
      logInfo('백그라운드 동기화 전략 변경', { 
        from: state.backgroundSync.strategy, 
        to: newStrategy 
      })

      if (backgroundSyncManagerRef.current) {
        backgroundSyncManagerRef.current.changeStrategy(newStrategy)
      }

      dispatch({
        type: 'SET_BACKGROUND_SYNC_STATE',
        payload: { strategy: newStrategy }
      })

      logInfo('백그라운드 동기화 전략 변경 완료')

    } catch (error) {
      logError('백그라운드 동기화 전략 변경 실패', error)
    }
  }, [state.backgroundSync.strategy, logInfo, logError])

  /**
   * 수동 백그라운드 동기화 실행
   * @returns {Promise<boolean>} 성공 여부
   */
  const forceBackgroundSync = useCallback(async () => {
    try {
      logInfo('수동 백그라운드 동기화 실행')

      if (!backgroundSyncManagerRef.current) {
        logInfo('백그라운드 동기화가 활성화되지 않음')
        return false
      }

      const result = await backgroundSyncManagerRef.current.forcSync()
      
      logInfo('수동 백그라운드 동기화 완료', { success: result })
      return result

    } catch (error) {
      logError('수동 백그라운드 동기화 실패', error)
      return false
    }
  }, [logInfo, logError])

  /**
   * 백그라운드 동기화 상태 조회
   * @returns {Object} 상태 정보
   */
  const getBackgroundSyncStatus = useCallback(() => {
    const managerStatus = backgroundSyncManagerRef.current?.getStatus() || null
    
    return {
      ...state.backgroundSync,
      managerStatus,
      isActive: !!backgroundSyncManagerRef.current
    }
  }, [state.backgroundSync])

  /**
   * 네트워크 상태 업데이트
   */
  const updateNetworkInfo = useCallback(() => {
    const networkInfo = getNetworkInfo()
    
    dispatch({
      type: 'UPDATE_NETWORK_INFO',
      payload: {
        isOnline: networkInfo.isOnline,
        networkInfo
      }
    })

    logDebug('네트워크 정보 업데이트', networkInfo)
  }, [logDebug])

  /**
   * 순서 독립적 설정 검증
   */
  const validateOrderIndependentSettings = useCallback((settingsToValidate = null) => {
    const settings = settingsToValidate || state.settings
    const validationResults = {
      isValid: true,
      errors: [],
      suggestions: []
    }

    // PEG 설정 검증
    const pegs = settings.pegConfigurations || []
    const stats = settings.statisticsConfigurations || []

    // 기본 검증: 최소 하나의 PEG 또는 Statistics 설정이 있어야 함
    if (pegs.length === 0 && stats.length === 0) {
      validationResults.isValid = false
      validationResults.errors.push('최소 하나의 PEG 또는 Statistics 설정이 필요합니다.')
      validationResults.suggestions.push('PEG 또는 Statistics 설정을 추가해주세요.')
    }

    // PEG 의존성 검증 (순서 무관)
    pegs.forEach(peg => {
      if (peg.dependencies && peg.dependencies.length > 0) {
        const missingDeps = peg.dependencies.filter(depId => 
          !pegs.find(p => p.id === depId) && !stats.find(s => s.id === depId)
        )
        
        if (missingDeps.length > 0) {
          validationResults.isValid = false
          validationResults.errors.push(`PEG '${peg.name}'에 필요한 의존성이 없습니다: ${missingDeps.join(', ')}`)
          validationResults.suggestions.push(`의존성을 먼저 설정하거나 PEG '${peg.name}'의 의존성을 제거해주세요.`)
        }
      }
    })

    // Statistics 의존성 검증 (순서 무관)
    stats.forEach(stat => {
      if (stat.dependencies && stat.dependencies.length > 0) {
        const missingDeps = stat.dependencies.filter(depId => 
          !pegs.find(p => p.id === depId) && !stats.find(s => s.id === depId)
        )
        
        if (missingDeps.length > 0) {
          validationResults.isValid = false
          validationResults.errors.push(`Statistics '${stat.name}'에 필요한 의존성이 없습니다: ${missingDeps.join(', ')}`)
          validationResults.suggestions.push(`의존성을 먼저 설정하거나 Statistics '${stat.name}'의 의존성을 제거해주세요.`)
        }
      }
    })

    logInfo('순서 독립적 설정 검증 완료', validationResults)
    return validationResults
  }, [state.settings, logInfo])

  // ================================
  // 생명주기 관리
  // ================================

  // 컴포넌트 마운트 시 설정 로드
  useEffect(() => {
    logInfo('PreferenceProvider 초기화 시작')
    loadSettings()
    
    return () => {
      mountedRef.current = false
      if (saveTimeoutRef.current) {
        clearTimeout(saveTimeoutRef.current)
      }
      logInfo('PreferenceProvider 정리 완료')
    }
  }, [loadSettings, logInfo])

  // ================================
  // Context 값 정의
  // ================================

  const contextValue = {
    // 상태
    ...state,
    
    // 액션 함수들
    updateSettings,
    updateSectionLocal,
    saveImmediately,
    resetSettings,
    clearError,
    loadSettings,
    
    // LocalStorage 관련 함수들
    saveToLocalStorage,
    loadFromLocalStorage,
    clearLocalStorage,
    syncWithServer,
    
    // PRD 요구사항 함수들
    updatePegConfiguration,
    updateStatisticsConfiguration,
    removePegConfiguration,
    removeStatisticsConfiguration,
    validateOrderIndependentSettings,

    // Task 8.2: 고급 충돌 분석 함수들
    performConflictAnalysis,
    applyConflictResolution,
    clearConflictState,
    getConflictDetails,

    // Task 8.3: 고급 Last Write Wins 함수들
    resolveLWWConflict,
    applyLWWResolution,
    autoResolveLWW,
    previewLWWStrategies,

    // Task 8.4: 백그라운드 동기화 함수들
    startBackgroundSync,
    stopBackgroundSync,
    changeBackgroundSyncStrategy,
    forceBackgroundSync,
    getBackgroundSyncStatus,
    updateNetworkInfo,
    
    // 유틸리티
    defaultSettings,
    logInfo,
    logError
  }

  // ================================
  // Effect: 백그라운드 동기화 생명주기 관리
  // ================================
  useEffect(() => {
    // 컴포넌트 마운트 시 백그라운드 동기화 자동 시작
    if (state.initialized && !state.backgroundSync.enabled) {
      const timer = setTimeout(() => {
        if (mountedRef.current) {
          logInfo('자동 백그라운드 동기화 시작')
          startBackgroundSync(SYNC_STRATEGIES.HYBRID, {
            pollingInterval: 60000, // 1분 간격
            changeDebounceTime: 3000 // 3초 디바운스
          })
        }
      }, 2000) // 초기화 후 2초 대기

      return () => clearTimeout(timer)
    }
  }, [state.initialized, state.backgroundSync.enabled, startBackgroundSync, logInfo])

  // ================================
  // Effect: 컴포넌트 언마운트 시 정리
  // ================================
  useEffect(() => {
    return () => {
      mountedRef.current = false
      
      if (saveTimeoutRef.current) {
        clearTimeout(saveTimeoutRef.current)
      }
      
      // 백그라운드 동기화 정리
      if (backgroundSyncManagerRef.current) {
        logInfo('컴포넌트 언마운트 - 백그라운드 동기화 중지')
        backgroundSyncManagerRef.current.stop()
        backgroundSyncManagerRef.current = null
      }
    }
  }, [logInfo])

  return (
    <PreferenceContext.Provider value={contextValue}>
      {children}
    </PreferenceContext.Provider>
  )
}

// ================================
// 커스텀 훅
// ================================

/**
 * Preference Context를 사용하는 커스텀 훅
 * 
 * @returns {Object} 설정 상태와 관리 함수들
 */
export const usePreference = () => {
  const context = useContext(PreferenceContext)
  
  if (!context) {
    throw new Error('usePreference는 PreferenceProvider 내부에서만 사용할 수 있습니다.')
  }
  
  return context
}

// ================================
// 개별 설정 섹션별 훅들
// ================================

/**
 * Dashboard 설정만 관리하는 훅
 */
export const useDashboardSettings = () => {
  const { settings, updateSettings, saving, error } = usePreference()
  
  const updateDashboardSettings = useCallback((newSettings) => {
    updateSettings({
      dashboardSettings: {
        ...settings.dashboardSettings,
        ...newSettings
      }
    })
  }, [settings.dashboardSettings, updateSettings])
  
  return {
    dashboardSettings: settings.dashboardSettings || {},
    updateDashboardSettings,
    saving,
    error
  }
}

/**
 * Statistics 설정만 관리하는 훅
 */
export const useStatisticsSettings = () => {
  const { settings, updateSettings, saving, error } = usePreference()
  
  const updateStatisticsSettings = useCallback((newSettings) => {
    updateSettings({
      statisticsSettings: {
        ...settings.statisticsSettings,
        ...newSettings
      }
    })
  }, [settings.statisticsSettings, updateSettings])
  
  return {
    statisticsSettings: settings.statisticsSettings,
    updateStatisticsSettings,
    saving,
    error
  }
}

export default PreferenceContext
<|MERGE_RESOLUTION|>--- conflicted
+++ resolved
@@ -45,10 +45,7 @@
 import {
   logInfo as logInfoUtil,
   logError as logErrorUtil,
-<<<<<<< HEAD
   logDebug,
-=======
->>>>>>> e66afc9c
   logSyncStart,
   logSyncSuccess,
   logSyncError
@@ -840,7 +837,7 @@
 
       // 2. 서버에도 저장 시도
       try {
-<<<<<<< HEAD
+
         await apiClient.put(`/api/preference/settings?userId=${state.userId}`, {
           dashboardSettings: settings.dashboardSettings || {},
           statisticsSettings: settings.statisticsSettings || {},
@@ -848,14 +845,6 @@
           notificationSettings: settings.notificationSettings || {},
           theme: settings.theme || 'light',
           language: settings.language || 'ko'
-=======
-        await apiClient.put('/api/preferences/self', {
-          user_id: state.userId,
-          config: {
-            ...settings,
-            lastModified: new Date().toISOString()
-          }
->>>>>>> e66afc9c
         })
 
         if (!mountedRef.current) return
